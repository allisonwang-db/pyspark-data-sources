--- conflicted
+++ resolved
@@ -78,13 +78,8 @@
     spark.dataSource.register(SalesforceDataSource)
 
     # Test that the datasource is registered with correct name
-<<<<<<< HEAD
     assert SalesforceDataSource.name() == "pyspark.datasource.salesforce"
-    
-=======
-    assert SalesforceDataSource.name() == "salesforce"
 
->>>>>>> 7c4e881b
     # Test that the data source is streaming-only (no batch writer)
     from pyspark.sql.functions import lit
 
@@ -95,13 +90,8 @@
             lit("Technology").alias("Industry"),
             lit(50000.0).alias("AnnualRevenue"),
         )
-<<<<<<< HEAD
-        
+
         df.write.format("pyspark.datasource.salesforce").mode("append").save()
-=======
-
-        df.write.format("salesforce").mode("append").save()
->>>>>>> 7c4e881b
         assert False, "Should have raised error - Salesforce DataSource only supports streaming"
     except Exception as e:
         # This is expected - Salesforce DataSource only supports streaming writes
